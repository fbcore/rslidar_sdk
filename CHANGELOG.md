--- conflicted
+++ resolved
@@ -1,7 +1,5 @@
 # CHANGELOG 
 
-<<<<<<< HEAD
-=======
 ## v1.5.17 2025-02-14
 
 ### Added
@@ -19,7 +17,6 @@
 - Fix the issue of packets subscription failure under ros2.
 
 
->>>>>>> e872d94c
 ## v1.5.16 2024-08-27
 ### Added
 - Load config path frome ros2 param.
