--- conflicted
+++ resolved
@@ -7,21 +7,6 @@
     rviz_config=get_package_share_directory('rslidar_sdk')+'/rviz/rviz2.rviz'
 
     return LaunchDescription([
-<<<<<<< HEAD
-        Node(
-            package='rslidar_sdk',
-            executable='rslidar_sdk_node',
-            name='rslidar_sdk_node',
-            output='screen'
-        ),
-        Node(
-            package='rviz2',
-            executable='rviz2',
-            name='rviz2',
-            arguments=['-d',rviz_config]
-        )
-=======
         Node(namespace='rslidar_sdk', package='rslidar_sdk', executable='rslidar_sdk_node', output='screen'),
         Node(namespace='rviz2', package='rviz2', executable='rviz2', arguments=['-d',rviz_config])
->>>>>>> e4302625
     ])