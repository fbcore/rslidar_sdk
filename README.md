--- conflicted
+++ resolved
@@ -143,24 +143,7 @@
 
 ### 4.2 Compile with ROS catkin tools
 
-<<<<<<< HEAD
 (1) Run the following commands to compile and run. (if using zsh, replace the 2nd command with *source devel/setup.zsh*).
-=======
-(1) On top of the file *CMakeLists.txt*，set the variable **COMPILE_METHOD** to **CATKIN**.
-
-```cmake
-#=======================================
-# Compile setup (ORIGINAL,CATKIN,COLCON)
-#=======================================
-set(COMPILE_METHOD CATKIN)
-```
-
-(2) Copy the file *package_ros1.xml*  to *package.xml* in the rslidar_sdk .
-
-(3) Create a new workspace folder, and create a *src* folder in it. Then put the rslidar_sdk project into the *src* folder.
-
-(4) Go back to the root of workspace, run the following commands to compile and run. (if using zsh, replace the 2nd command with *source devel/setup.zsh*).
->>>>>>> ff4517f2
 
 ```sh
 catkin_make
@@ -170,26 +153,7 @@
 
 ### 4.3 Compile with ROS2 colcon
 
-<<<<<<< HEAD
 (1) Run the following commands to compile and run. (if using zsh, replace the 2nd command with *source install/setup.zsh*).
-=======
-(1) On top of the file *CMakeLists.txt*，set the variable **COMPILE_METHOD** to **COLCON**.
-
-```cmake
-#=======================================
-# Compile setup (ORIGINAL,CATKIN,COLCON)
-#=======================================
-set(COMPILE_METHOD COLCON)
-```
-
-(2) Copy the file *package_ros2.xml* to *package.xml* in the rslidar_sdk. 
-
-(3) Create a new workspace folder, and create a *src* folder in it. Then put the rslidar_sdk project in the *src* folder.
-
-(4) Download the packet definition project in ROS2 through [link](https://github.com/RoboSense-LiDAR/rslidar_msg), then put the project rslidar_msg in the *src* folder you just created.
-
-(5) Go back to the root of workspace, run the following commands to compile and run. (if using zsh, replace the 2nd command with *source install/setup.zsh*).
->>>>>>> ff4517f2
 
 ```sh
 colcon build
