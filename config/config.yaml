common:
  msg_source: 1                                         #0: not use Lidar
                                                        #1: packet message comes from online Lidar
                                                        #2: packet message comes from ROS or ROS2
                                                        #3: packet message comes from Pcap file
  send_packet_ros: false                                #true: Send packets through ROS or ROS2(Used to record packet)
  send_point_cloud_ros: true                            #true: Send point cloud through ROS or ROS2
lidar:
  - driver:
<<<<<<< HEAD
      lidar_type: RSM1            #LiDAR type - RS16, RS32, RSBP, RS128, RS128_40, RS80, RSM1, RSHELIOS
      frame_id: /rslidar           #Frame id of message
=======
      lidar_type: RSM1             #LiDAR type - RS16, RS32, RSBP, RSBPV4, RSHELIOS, RSHELIOS_16P, RS128, RS80, RS48, RSP128, RSP80, RSP48, 
                                   #             RSM1, RSM2, RSEOS, RSM1_JUMBO
>>>>>>> e4302625
      msop_port: 6699              #Msop port of lidar
      difop_port: 7788             #Difop port of lidar
      start_angle: 0               #Start angle of point cloud
      end_angle: 360               #End angle of point cloud 
      wait_for_difop: true
      min_distance: 0.2            #Minimum distance of point cloud
      max_distance: 200            #Maximum distance of point cloud
<<<<<<< HEAD
      wait_for_difop: true         #Wait for DIFOP packet
=======
>>>>>>> e4302625
      use_lidar_clock: false       #True--Use the lidar clock as the message timestamp
                                   #False-- Use the system clock as the timestamp
      pcap_path: /home/robosense/lidar.pcap #The path of pcap file
    ros:
      ros_frame_id: rslidar                           #Frame id of packet message and point cloud message
      ros_recv_packet_topic: /rslidar_packets          #Topic used to receive lidar packets from ROS
      ros_send_packet_topic: /rslidar_packets          #Topic used to send lidar packets through ROS
      ros_send_point_cloud_topic: /rslidar_points      #Topic used to send point cloud through ROS
<|MERGE_RESOLUTION|>--- conflicted
+++ resolved
@@ -1,5 +1,5 @@
 common:
-  msg_source: 1                                         #0: not use Lidar
+  msg_source: 3                                         #0: not use Lidar
                                                         #1: packet message comes from online Lidar
                                                         #2: packet message comes from ROS or ROS2
                                                         #3: packet message comes from Pcap file
@@ -7,27 +7,18 @@
   send_point_cloud_ros: true                            #true: Send point cloud through ROS or ROS2
 lidar:
   - driver:
-<<<<<<< HEAD
-      lidar_type: RSM1            #LiDAR type - RS16, RS32, RSBP, RS128, RS128_40, RS80, RSM1, RSHELIOS
-      frame_id: /rslidar           #Frame id of message
-=======
       lidar_type: RSM1             #LiDAR type - RS16, RS32, RSBP, RSBPV4, RSHELIOS, RSHELIOS_16P, RS128, RS80, RS48, RSP128, RSP80, RSP48, 
                                    #             RSM1, RSM2, RSEOS, RSM1_JUMBO
->>>>>>> e4302625
-      msop_port: 6699              #Msop port of lidar
-      difop_port: 7788             #Difop port of lidar
+      msop_port: 1990              #Msop port of lidar
+      difop_port: 1991             #Difop port of lidar
       start_angle: 0               #Start angle of point cloud
       end_angle: 360               #End angle of point cloud 
       wait_for_difop: true
       min_distance: 0.2            #Minimum distance of point cloud
       max_distance: 200            #Maximum distance of point cloud
-<<<<<<< HEAD
-      wait_for_difop: true         #Wait for DIFOP packet
-=======
->>>>>>> e4302625
       use_lidar_clock: false       #True--Use the lidar clock as the message timestamp
                                    #False-- Use the system clock as the timestamp
-      pcap_path: /home/robosense/lidar.pcap #The path of pcap file
+      pcap_path: /mnt/shared/pcap/M1/m1_1990_1991.pcap #The path of pcap file
     ros:
       ros_frame_id: rslidar                           #Frame id of packet message and point cloud message
       ros_recv_packet_topic: /rslidar_packets          #Topic used to receive lidar packets from ROS
