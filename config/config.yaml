--- conflicted
+++ resolved
@@ -7,12 +7,7 @@
   send_point_cloud_ros: true                            #true: Send point cloud through ROS or ROS2
 lidar:
   - driver:
-<<<<<<< HEAD
-      lidar_type: RS32            #LiDAR type - RS16, RS32, RSBP, RSHELIOS, RSHELIOS_16P, RS128, RS80, RSRUBY_PLUS, RSM1
-=======
-      lidar_type: RSM1            #LiDAR type - RS16, RS32, RSBP, RS128, RS80, RSM1, RSM2, RSHELIOS
-      frame_id: /rslidar           #Frame id of message
->>>>>>> 5ae813e2
+      lidar_type: RS32            #LiDAR type - RS16, RS32, RSBP, RSHELIOS, RSHELIOS_16P, RS128, RS80, RSRUBY_PLUS, RSM1, RSM2
       msop_port: 6699              #Msop port of lidar
       difop_port: 7788             #Difop port of lidar
       start_angle: 0               #Start angle of point cloud
