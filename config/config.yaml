common:
  msg_source: 1                         # 0: not use Lidar
                                        # 1: packet message comes from online Lidar
                                        # 2: packet message comes from ROS or ROS2
                                        # 3: packet message comes from Pcap file
  send_packet_ros: false                # true: Send packets through ROS or ROS2(Used to record packet)
  send_point_cloud_ros: true            # true: Send point cloud through ROS or ROS2
lidar:
  - driver:
<<<<<<< HEAD
      lidar_type: RSM1             #LiDAR type - RS16, RS32, RSBP, RSHELIOS, RSHELIOS_16P, RS128, RS80, RS48, RSP128, RSP80, RSP48, 
                                   #             RSM1, RSM1_JUMBO, RSM2, RSM3, RSE1, RSMX.
      msop_port: 6699              #Msop port of lidar
      difop_port: 7788             #Difop port of lidar
      start_angle: 0               #Start angle of point cloud
      end_angle: 360               #End angle of point cloud 
      wait_for_difop: true
      min_distance: 0.2            #Minimum distance of point cloud
      max_distance: 200            #Maximum distance of point cloud
      use_lidar_clock: false       #True--Use the lidar clock as the message timestamp
                                   #False-- Use the system clock as the timestamp                        
=======
      lidar_type: RSM1             #  LiDAR type - RS16, RS32, RSBP, RSAIRY, RSHELIOS, RSHELIOS_16P, RS128, RS80, RS48, RSP128, RSP80, RSP48, 
                                   #               RSM1, RSM1_JUMBO, RSM2, RSM3, RSE1, RSMX.
                                   
      msop_port: 6699              #  Msop port of lidar
      difop_port: 7788             #  Difop port of lidar
      imu_port: 0                  #  IMU port of lidar(only for RSAIRY, RSE1), 0 means no imu.
                                   #  If you want to use IMU, please first set ENABLE_IMU_DATA_PARSE to ON in CMakeLists.txt 
      user_layer_bytes: 0          #  Bytes of user layer. thers is no user layer if it is 0         
      tail_layer_bytes: 0          #  Bytes of tail layer. thers is no tail layer if it is 0


      min_distance: 0.2            #  Minimum distance of point cloud
      max_distance: 200            #  Maximum distance of point cloud
      use_lidar_clock: true        #  true--Use the lidar clock as the message timestamp
                                   #  false-- Use the system clock as the timestamp
      dense_points: false          #  true: discard NAN points; false: reserve NAN points
      
      ts_first_point: true         #  true: time-stamp point cloud with the first point; false: with the last point;   
                                   #  these parameters are used from mechanical lidar

      start_angle: 0               #  Start angle of point cloud
      end_angle: 360               #  End angle of point cloud

                                   #  When msg_source is 3, the following parameters will be used
      pcap_repeat: true            #  true: The pcap bag will repeat play   
      pcap_rate: 1.0               #  Rate to read the pcap file
>>>>>>> e872d94c
      pcap_path: /home/robosense/lidar.pcap #The path of pcap file

    ros:
      ros_frame_id: rslidar                           #Frame id of packet message and point cloud message
      ros_recv_packet_topic: /rslidar_packets          #Topic used to receive lidar packets from ROS
      ros_send_packet_topic: /rslidar_packets          #Topic used to send lidar packets through ROS
<<<<<<< HEAD
=======
      ros_send_imu_data_topic: /rslidar_imu_data         #Topic used to send imu data through ROS
>>>>>>> e872d94c
      ros_send_point_cloud_topic: /rslidar_points      #Topic used to send point cloud through ROS<|MERGE_RESOLUTION|>--- conflicted
+++ resolved
@@ -7,19 +7,6 @@
   send_point_cloud_ros: true            # true: Send point cloud through ROS or ROS2
 lidar:
   - driver:
-<<<<<<< HEAD
-      lidar_type: RSM1             #LiDAR type - RS16, RS32, RSBP, RSHELIOS, RSHELIOS_16P, RS128, RS80, RS48, RSP128, RSP80, RSP48, 
-                                   #             RSM1, RSM1_JUMBO, RSM2, RSM3, RSE1, RSMX.
-      msop_port: 6699              #Msop port of lidar
-      difop_port: 7788             #Difop port of lidar
-      start_angle: 0               #Start angle of point cloud
-      end_angle: 360               #End angle of point cloud 
-      wait_for_difop: true
-      min_distance: 0.2            #Minimum distance of point cloud
-      max_distance: 200            #Maximum distance of point cloud
-      use_lidar_clock: false       #True--Use the lidar clock as the message timestamp
-                                   #False-- Use the system clock as the timestamp                        
-=======
       lidar_type: RSM1             #  LiDAR type - RS16, RS32, RSBP, RSAIRY, RSHELIOS, RSHELIOS_16P, RS128, RS80, RS48, RSP128, RSP80, RSP48, 
                                    #               RSM1, RSM1_JUMBO, RSM2, RSM3, RSE1, RSMX.
                                    
@@ -46,15 +33,11 @@
                                    #  When msg_source is 3, the following parameters will be used
       pcap_repeat: true            #  true: The pcap bag will repeat play   
       pcap_rate: 1.0               #  Rate to read the pcap file
->>>>>>> e872d94c
       pcap_path: /home/robosense/lidar.pcap #The path of pcap file
 
     ros:
       ros_frame_id: rslidar                           #Frame id of packet message and point cloud message
       ros_recv_packet_topic: /rslidar_packets          #Topic used to receive lidar packets from ROS
       ros_send_packet_topic: /rslidar_packets          #Topic used to send lidar packets through ROS
-<<<<<<< HEAD
-=======
       ros_send_imu_data_topic: /rslidar_imu_data         #Topic used to send imu data through ROS
->>>>>>> e872d94c
       ros_send_point_cloud_topic: /rslidar_points      #Topic used to send point cloud through ROS