--- conflicted
+++ resolved
@@ -74,47 +74,12 @@
 
 #ifdef ROS_FOUND
   ros::init(argc, argv, "rslidar_sdk_node", ros::init_options::NoSigintHandler);
-<<<<<<< HEAD
-#endif
-
-#ifdef ROS2_FOUND
-=======
 #elif ROS2_FOUND
->>>>>>> e4302625
   rclcpp::init(argc, argv);
 #endif
 
   std::string config_path;
 
-<<<<<<< HEAD
-#ifdef ROS_FOUND
-  ros::NodeHandle nh("~");
-  nh.param("config_path", config_path, std::string(""));
-#endif
-
-  if (config_path.empty())
-  {
-#ifdef RUN_IN_ROS_WORKSPACE
-    std::string pkg_path = ros::package::getPath("rslidar_sdk");
-#else
-    std::string pkg_path = (std::string)PROJECT_PATH;
-#endif
-    config_path = pkg_path + "/config/config.yaml";
-  }
-
-  YAML::Node config;
-  try
-  {
-    config = YAML::LoadFile(config_path);
-  }
-  catch (...)
-  {
-    RS_ERROR << "Config file format wrong! Please check the format(e.g. indentation) " << RS_REND;
-    return -1;
-  }
-
-  std::shared_ptr<AdapterManager> demo_ptr = std::make_shared<AdapterManager>();
-=======
 #ifdef RUN_IN_ROS_WORKSPACE
    config_path = ros::package::getPath("rslidar_sdk");
 #else
@@ -146,7 +111,6 @@
   }
 
   std::shared_ptr<NodeManager> demo_ptr = std::make_shared<NodeManager>();
->>>>>>> e4302625
   demo_ptr->init(config);
   demo_ptr->start();
 
